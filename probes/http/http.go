--- conflicted
+++ resolved
@@ -219,7 +219,6 @@
 }
 
 // httpRequest executes an HTTP request and updates the provided result struct.
-<<<<<<< HEAD
 func (p *Probe) doHTTPRequest(ireq *http.Request, result *probeResult, resultMu *sync.Mutex) {
 	req := ireq
 
@@ -229,9 +228,6 @@
 	}
 
 	start := time.Now()
-=======
-func (p *Probe) doHTTPRequest(req *http.Request, result *probeResult, resultMu *sync.Mutex) {
->>>>>>> 5715f21f
 
 	if p.c.GetKeepAlive() {
 		trace := &httptrace.ClientTrace{
